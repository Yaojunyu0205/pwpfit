--- conflicted
+++ resolved
@@ -1,8 +1,4 @@
-<<<<<<< HEAD
-function tex = totex(obj, var, vfmt, lfmt, lcnv, order, efmt, mfmt, j)
-=======
 function tex = totex(obj, var, vfmt, lfmt, lcnv, order, efmt, mfmt, epsilon, j)
->>>>>>> 976aa38b
 %TOTEX Returns tex string representation of piece-wise fit.
 %
 %% Usage and description
@@ -149,15 +145,11 @@
     if ~exist('x0', 'var'), x0 = ''; end
 
     if ~iscell(p.var)
-<<<<<<< HEAD
-        if coeffs(l) >= 0 && ~strcmp(tex, '')
-=======
         if abs(coeffs(l)) <= p.eps
             % don't print coefficient : nothing to do
             l = l + 1;
             return;
         elseif coeffs(l) >= 0 && ~strcmp(tex, '')
->>>>>>> 976aa38b
             tex = sprintf('%s+ ', tex);
         elseif coeffs(l) < 0
             tex = sprintf('%s- ', tex);
