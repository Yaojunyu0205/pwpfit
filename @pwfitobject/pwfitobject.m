--- conflicted
+++ resolved
@@ -55,16 +55,10 @@
     methods
         varargout = plot(obj, varargin);
         
-<<<<<<< HEAD
-        tex = totex(obj, var, vfmt, lfmt, lcnv, order, efmt, mfmt, j);
-        
-        varargout = tomatlab(obj, data_file, var, name);
-=======
         tex = totex(obj, var, vfmt, lfmt, lcnv, order, efmt, mfmt, epsilon, j);
         
         varargout = tomatlab(obj, data_file, var, name);
         varargout = tolatex(obj, data_file, var, varargin);
->>>>>>> 976aa38b
         
         function obj = pwfitobject(type, fi, xi, coeffs, degree, name, var)
             %PWFITOBJECT Creates a new pwfitobject.
